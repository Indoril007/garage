--- conflicted
+++ resolved
@@ -283,14 +283,6 @@
             k: np.concatenate([b.agent_infos[k] for b in batches])
             for k in batches[0].agent_infos.keys()
         }
-<<<<<<< HEAD
-
-=======
-        episode_infos = {
-            k: np.concatenate([b.episode_infos[k] for b in batches])
-            for k in batches[0].episode_infos.keys()
-        }
->>>>>>> 679bf7d7
         return cls(
             episode_infos=episode_infos,
             env_spec=batches[0].env_spec,
@@ -343,6 +335,8 @@
 
         Returns:
             list[dict[str, np.ndarray or dict[str, np.ndarray]]]: Keys:
+                * episode_infos (dict[str, np.ndarray]): Dictionary of stacked,
+                    non-flattened `episode_info` arrays.
                 * observations (np.ndarray): Non-flattened array of
                     observations. Has shape (T, S^*) (the unflattened state
                     space of the current environment).  observations[i] was
@@ -362,8 +356,6 @@
                 * step_types (numpy.ndarray): A numpy array of `StepType with
                     shape (T,) containing the time step types for all
                     transitions in this batch.
-                * episode_infos (dict[str, np.ndarray]): Dictionary of stacked,
-                    non-flattened `episode_info` arrays.
 
         """
         start = 0
@@ -404,7 +396,7 @@
                 this data was sampled.
             paths (list[dict[str, np.ndarray or dict[str, np.ndarray]]]): Keys:
                 *episode_infos (dict[str, np.ndarray]): Dictionary of stacked,
-                    non-flattened `episode_info` arrays.
+                    non-flattened `episode_info` arrays, each of shape (N, S^*).
                 * observations (np.ndarray): Non-flattened array of
                     observations. Typically has shape (T, S^*) (the unflattened
                     state space of the current environment). observations[i]
@@ -430,12 +422,8 @@
                 * step_types (numpy.ndarray): A numpy array of `StepType with
                     shape (T,) containing the time step types for all
                     transitions in this batch.
-<<<<<<< HEAD
-=======
-                *episode_infos (dict[str, np.ndarray]): Dictionary of stacked,
-                    non-flattened `episode_info` arrays.
->>>>>>> 679bf7d7
-        """
+        """
+
         lengths = np.asarray([len(p['rewards']) for p in paths])
         if all(
                 len(path['observations']) == length + 1
@@ -866,11 +854,6 @@
                     'dimension of '
                     'length {}, but got key {} with batch size {} instead.'.
                     format(inferred_batch_size, key, val.shape[0]))
-<<<<<<< HEAD
-
-=======
-        
->>>>>>> 679bf7d7
         # episode_infos
         for key, val in episode_infos.items():
             if not isinstance(val, (dict, np.ndarray)):
